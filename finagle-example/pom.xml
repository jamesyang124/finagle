<?xml version="1.0"?>
<project xmlns="http://maven.apache.org/POM/4.0.0" xmlns:xsi="http://www.w3.org/2001/XMLSchema-instance" xsi:schemaLocation="http://maven.apache.org/POM/4.0.0 http://maven.apache.org/xsd/maven-4.0.0.xsd">
  <modelVersion>4.0.0</modelVersion>
  <groupId>com.twitter</groupId>
  <artifactId>finagle-example</artifactId>
  <packaging>jar</packaging>
<<<<<<< HEAD
  <version>6.7.1</version>
=======
  <version>6.8.1-SNAPSHOT</version>
>>>>>>> 5f970bee
  <parent>
    <groupId>com.twitter</groupId>
    <artifactId>scala-parent-292</artifactId>
    <version>0.1.6</version>
    <relativePath>../../parents/scala-parent-292/pom.xml</relativePath>
  </parent>
  <properties>
    <git.dir>${project.basedir}/../../.git</git.dir>
  </properties>
  <dependencies>
    <!-- library dependencies -->
    <dependency>
      <groupId>com.twitter.common</groupId>
      <artifactId>flags</artifactId>
      <version>1.0.0</version>
      <!-- excluded to prevent conflicts with caged finagle/util -->
      <exclusions>
        <exclusion>
          <groupId>com.google.guava</groupId>
          <artifactId>guava</artifactId>
        </exclusion>
        <exclusion>
          <groupId>com.twitter</groupId>
          <artifactId>util</artifactId>
        </exclusion>
        <exclusion>
          <groupId>com.twitter</groupId>
          <artifactId>util-core</artifactId>
        </exclusion>
        <exclusion>
          <groupId>com.twitter</groupId>
          <artifactId>util-collection</artifactId>
        </exclusion>
        <exclusion>
          <groupId>com.twitter</groupId>
          <artifactId>util-hashing</artifactId>
        </exclusion>
        <exclusion>
          <groupId>com.twitter</groupId>
          <artifactId>util-reflect</artifactId>
        </exclusion>
        <exclusion>
          <groupId>com.twitter</groupId>
          <artifactId>util-thrift</artifactId>
        </exclusion>
        <exclusion>
          <groupId>com.twitter</groupId>
          <artifactId>util-logging</artifactId>
        </exclusion>
        <exclusion>
          <groupId>com.twitter</groupId>
          <artifactId>util-eval</artifactId>
        </exclusion>
        <exclusion>
          <groupId>com.twitter</groupId>
          <artifactId>finagle-core</artifactId>
        </exclusion>
        <exclusion>
          <groupId>com.twitter</groupId>
          <artifactId>finagle-thrift</artifactId>
        </exclusion>
      </exclusions>
    </dependency>
    <dependency>
      <groupId>org.slf4j</groupId>
      <artifactId>slf4j-nop</artifactId>
      <version>1.6.1</version>
      <scope>provided</scope>
    </dependency>
    <!-- project dependencies -->
    <dependency>
      <groupId>com.twitter</groupId>
      <artifactId>finagle-core</artifactId>
<<<<<<< HEAD
      <version>6.7.1</version>
=======
      <version>6.8.1-SNAPSHOT</version>
>>>>>>> 5f970bee
    </dependency>
    <dependency>
      <groupId>com.twitter</groupId>
      <artifactId>finagle-http</artifactId>
<<<<<<< HEAD
      <version>6.7.1</version>
=======
      <version>6.8.1-SNAPSHOT</version>
>>>>>>> 5f970bee
    </dependency>
    <dependency>
      <groupId>com.twitter</groupId>
      <artifactId>finagle-kestrel</artifactId>
<<<<<<< HEAD
      <version>6.7.1</version>
=======
      <version>6.8.1-SNAPSHOT</version>
>>>>>>> 5f970bee
    </dependency>
    <dependency>
      <groupId>com.twitter</groupId>
      <artifactId>finagle-memcached</artifactId>
<<<<<<< HEAD
      <version>6.7.1</version>
=======
      <version>6.8.1-SNAPSHOT</version>
>>>>>>> 5f970bee
    </dependency>
    <dependency>
      <groupId>com.twitter</groupId>
      <artifactId>finagle-mysql</artifactId>
<<<<<<< HEAD
      <version>6.7.1</version>
=======
      <version>6.8.1-SNAPSHOT</version>
>>>>>>> 5f970bee
    </dependency>
    <dependency>
      <groupId>com.twitter</groupId>
      <artifactId>finagle-ostrich4</artifactId>
<<<<<<< HEAD
      <version>6.7.1</version>
=======
      <version>6.8.1-SNAPSHOT</version>
>>>>>>> 5f970bee
    </dependency>
    <dependency>
      <groupId>com.twitter</groupId>
      <artifactId>finagle-redis</artifactId>
<<<<<<< HEAD
      <version>6.7.1</version>
=======
      <version>6.8.1-SNAPSHOT</version>
>>>>>>> 5f970bee
    </dependency>
    <dependency>
      <groupId>com.twitter</groupId>
      <artifactId>finagle-stats</artifactId>
<<<<<<< HEAD
      <version>6.7.1</version>
=======
      <version>6.8.1-SNAPSHOT</version>
>>>>>>> 5f970bee
    </dependency>
    <dependency>
      <groupId>com.twitter</groupId>
      <artifactId>finagle-stream</artifactId>
<<<<<<< HEAD
      <version>6.7.1</version>
=======
      <version>6.8.1-SNAPSHOT</version>
>>>>>>> 5f970bee
    </dependency>
    <dependency>
      <groupId>com.twitter</groupId>
      <artifactId>finagle-thrift</artifactId>
<<<<<<< HEAD
      <version>6.7.1</version>
=======
      <version>6.8.1-SNAPSHOT</version>
>>>>>>> 5f970bee
    </dependency>
    <dependency>
      <groupId>com.twitter</groupId>
      <artifactId>util-codec</artifactId>
<<<<<<< HEAD
      <version>6.6.0</version>
=======
      <version>6.8.1-SNAPSHOT</version>
>>>>>>> 5f970bee
    </dependency>
    <dependency>
      <groupId>com.twitter</groupId>
      <artifactId>scrooge-core</artifactId>
<<<<<<< HEAD
      <version>3.9.1</version>
=======
      <version>3.11.1-SNAPSHOT</version>
>>>>>>> 5f970bee
    </dependency>
  </dependencies>
  <build>
    <plugins>
      <plugin>
        <groupId>com.twitter</groupId>
        <artifactId>scrooge-maven-plugin</artifactId>
        <!-- this version must match the version from scrooge-gen.ivy.xml -->
        <version>3.11.0</version>
      </plugin>
    </plugins>
  </build>
</project><|MERGE_RESOLUTION|>--- conflicted
+++ resolved
@@ -4,11 +4,7 @@
   <groupId>com.twitter</groupId>
   <artifactId>finagle-example</artifactId>
   <packaging>jar</packaging>
-<<<<<<< HEAD
-  <version>6.7.1</version>
-=======
   <version>6.8.1-SNAPSHOT</version>
->>>>>>> 5f970bee
   <parent>
     <groupId>com.twitter</groupId>
     <artifactId>scala-parent-292</artifactId>
@@ -82,110 +78,62 @@
     <dependency>
       <groupId>com.twitter</groupId>
       <artifactId>finagle-core</artifactId>
-<<<<<<< HEAD
-      <version>6.7.1</version>
-=======
       <version>6.8.1-SNAPSHOT</version>
->>>>>>> 5f970bee
     </dependency>
     <dependency>
       <groupId>com.twitter</groupId>
       <artifactId>finagle-http</artifactId>
-<<<<<<< HEAD
-      <version>6.7.1</version>
-=======
       <version>6.8.1-SNAPSHOT</version>
->>>>>>> 5f970bee
     </dependency>
     <dependency>
       <groupId>com.twitter</groupId>
       <artifactId>finagle-kestrel</artifactId>
-<<<<<<< HEAD
-      <version>6.7.1</version>
-=======
       <version>6.8.1-SNAPSHOT</version>
->>>>>>> 5f970bee
     </dependency>
     <dependency>
       <groupId>com.twitter</groupId>
       <artifactId>finagle-memcached</artifactId>
-<<<<<<< HEAD
-      <version>6.7.1</version>
-=======
       <version>6.8.1-SNAPSHOT</version>
->>>>>>> 5f970bee
     </dependency>
     <dependency>
       <groupId>com.twitter</groupId>
       <artifactId>finagle-mysql</artifactId>
-<<<<<<< HEAD
-      <version>6.7.1</version>
-=======
       <version>6.8.1-SNAPSHOT</version>
->>>>>>> 5f970bee
     </dependency>
     <dependency>
       <groupId>com.twitter</groupId>
       <artifactId>finagle-ostrich4</artifactId>
-<<<<<<< HEAD
-      <version>6.7.1</version>
-=======
       <version>6.8.1-SNAPSHOT</version>
->>>>>>> 5f970bee
     </dependency>
     <dependency>
       <groupId>com.twitter</groupId>
       <artifactId>finagle-redis</artifactId>
-<<<<<<< HEAD
-      <version>6.7.1</version>
-=======
       <version>6.8.1-SNAPSHOT</version>
->>>>>>> 5f970bee
     </dependency>
     <dependency>
       <groupId>com.twitter</groupId>
       <artifactId>finagle-stats</artifactId>
-<<<<<<< HEAD
-      <version>6.7.1</version>
-=======
       <version>6.8.1-SNAPSHOT</version>
->>>>>>> 5f970bee
     </dependency>
     <dependency>
       <groupId>com.twitter</groupId>
       <artifactId>finagle-stream</artifactId>
-<<<<<<< HEAD
-      <version>6.7.1</version>
-=======
       <version>6.8.1-SNAPSHOT</version>
->>>>>>> 5f970bee
     </dependency>
     <dependency>
       <groupId>com.twitter</groupId>
       <artifactId>finagle-thrift</artifactId>
-<<<<<<< HEAD
-      <version>6.7.1</version>
-=======
       <version>6.8.1-SNAPSHOT</version>
->>>>>>> 5f970bee
     </dependency>
     <dependency>
       <groupId>com.twitter</groupId>
       <artifactId>util-codec</artifactId>
-<<<<<<< HEAD
-      <version>6.6.0</version>
-=======
       <version>6.8.1-SNAPSHOT</version>
->>>>>>> 5f970bee
     </dependency>
     <dependency>
       <groupId>com.twitter</groupId>
       <artifactId>scrooge-core</artifactId>
-<<<<<<< HEAD
-      <version>3.9.1</version>
-=======
       <version>3.11.1-SNAPSHOT</version>
->>>>>>> 5f970bee
     </dependency>
   </dependencies>
   <build>
