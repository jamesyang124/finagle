--- conflicted
+++ resolved
@@ -4,11 +4,7 @@
   <groupId>com.twitter</groupId>
   <artifactId>finagle-core</artifactId>
   <packaging>jar</packaging>
-<<<<<<< HEAD
-  <version>6.7.1</version>
-=======
   <version>6.8.1-SNAPSHOT</version>
->>>>>>> 5f970bee
   <parent>
     <groupId>com.twitter</groupId>
     <artifactId>scala-parent-292</artifactId>
@@ -54,65 +50,37 @@
       <groupId>com.twitter</groupId>
       <artifactId>finagle-test</artifactId>
       <scope>test</scope>
-<<<<<<< HEAD
-      <version>6.7.1</version>
-=======
       <version>6.8.1-SNAPSHOT</version>
->>>>>>> 5f970bee
     </dependency>
     <dependency>
       <groupId>com.twitter</groupId>
       <artifactId>util-app</artifactId>
-<<<<<<< HEAD
-      <version>6.6.0</version>
-=======
       <version>6.8.1-SNAPSHOT</version>
->>>>>>> 5f970bee
     </dependency>
     <dependency>
       <groupId>com.twitter</groupId>
       <artifactId>util-collection</artifactId>
-<<<<<<< HEAD
-      <version>6.6.0</version>
-=======
       <version>6.8.1-SNAPSHOT</version>
->>>>>>> 5f970bee
     </dependency>
     <dependency>
       <groupId>com.twitter</groupId>
       <artifactId>util-core</artifactId>
-<<<<<<< HEAD
-      <version>6.6.0</version>
-=======
       <version>6.8.1-SNAPSHOT</version>
->>>>>>> 5f970bee
     </dependency>
     <dependency>
       <groupId>com.twitter</groupId>
       <artifactId>util-hashing</artifactId>
-<<<<<<< HEAD
-      <version>6.6.0</version>
-=======
       <version>6.8.1-SNAPSHOT</version>
->>>>>>> 5f970bee
     </dependency>
     <dependency>
       <groupId>com.twitter</groupId>
       <artifactId>util-jvm</artifactId>
-<<<<<<< HEAD
-      <version>6.6.0</version>
-=======
       <version>6.8.1-SNAPSHOT</version>
->>>>>>> 5f970bee
     </dependency>
     <dependency>
       <groupId>com.twitter</groupId>
       <artifactId>util-logging</artifactId>
-<<<<<<< HEAD
-      <version>6.6.0</version>
-=======
       <version>6.8.1-SNAPSHOT</version>
->>>>>>> 5f970bee
     </dependency>
   </dependencies>
 </project>