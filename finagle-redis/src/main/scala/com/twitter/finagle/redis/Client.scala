package com.twitter.finagle.redis

import com.twitter.finagle.{Service, ClientConnection, ServiceFactory, ServiceProxy}
import com.twitter.finagle.redis.exp.{RedisPool, SubscribeCommands}
import com.twitter.finagle.redis.protocol._
import com.twitter.finagle.util.DefaultTimer
import com.twitter.io.Buf
import com.twitter.util.{Closable, Future, Time, Timer}

object Client {

  /**
   * Construct a client from a single host.
   * @param host a String of host:port combination.
   */
  def apply(host: String): Client =
    new Client(com.twitter.finagle.Redis.client.newClient(host))

  /**
   * Construct a client from a single Service.
   */
  def apply(raw: ServiceFactory[Command, Reply]): Client =
    new Client(raw)
}

class Client(
  override val factory: ServiceFactory[Command, Reply],
  private[redis] val timer: Timer = DefaultTimer)
    extends BaseClient(factory)
    with NormalCommands
    with SubscribeCommands
    with Transactions

trait NormalCommands
    extends KeyCommands
    with StringCommands
    with HashCommands
    with SortedSetCommands
    with ListCommands
    with SetCommands
    with BtreeSortedSetCommands
    with TopologyCommands
    with HyperLogLogCommands
    with GeoCommands
    with PubSubCommands
    with ServerCommands
    with ScriptCommands
    with ConnectionCommands
    with StreamCommands { self: BaseClient =>
}

trait Transactions { self: Client =>
  private[this] def singletonFactory(): ServiceFactory[Command, Reply] =
    new ServiceFactory[Command, Reply] {
      val svc: Future[Service[Command, Reply]] = RedisPool.forTransaction(factory)
      // Because the `singleton` is used in the context of a `FactoryToService` we override
      // `Service#close` to ensure that we can control the checkout lifetime of the `Service`.
      val proxiedService: Future[ServiceProxy[Command, Reply]] =
        svc.map { underlying =>
          new ServiceProxy(underlying) {
            override def close(deadline: Time) = Future.Done
          }
        }

      def apply(conn: ClientConnection) = proxiedService
      def close(deadline: Time): Future[Unit] = svc.map(_.close(deadline))
    }

  def transaction[T](cmds: Seq[Command]): Future[Seq[Reply]] =
    transactionSupport(_.transaction(cmds))

  def transaction[T](f: NormalCommands => Future[_]): Future[Seq[Reply]] =
    transactionSupport(_.transaction(f))

  def transactionSupport[T](f: TransactionalClient => Future[T]): Future[T] = {
    val singleton = singletonFactory()
    val client = new TransactionalClient(singleton)
    f(client).ensure {
      client.reset().ensure(singleton.close())
    }
  }
}

/**
 * Connects to a single Redis host
 * @param factory: Finagle service factory object built with the Redis codec
 */
abstract class BaseClient(protected val factory: ServiceFactory[Command, Reply]) extends Closable {

  /**
   * Releases underlying service factory object
   */
  def close(deadline: Time): Future[Unit] = factory.close(deadline)

  /**
   * Helper function for passing a command to the service
   */
<<<<<<< HEAD
  // Review 2
  private[redis] def doRequest[T](cmd: Command)(handler: PartialFunction[Reply, Future[T]]): Future[T] = {
    factory.toService.apply(cmd).flatMap (handler orElse {
      case ErrorReply(message)   => Future.exception(new ServerError(message))
      case StatusReply("QUEUED") => Future.Done.asInstanceOf[Future[Nothing]]
      case _                     => Future.exception(new IllegalStateException)
    })}
=======
  private[redis] def doRequest[T](
    cmd: Command
  )(handler: PartialFunction[Reply, Future[T]]
  ): Future[T] = {
    factory.toService
      .apply(cmd)
      .flatMap(handler orElse {
        case ErrorReply(message) => Future.exception(new ServerError(message))
        case StatusReply("QUEUED") => Future.Done.asInstanceOf[Future[Nothing]]
        case _ => Future.exception(new IllegalStateException)
      })
  }
>>>>>>> f6ce4529

  /**
   * Helper function to convert a Redis multi-bulk reply into a map of pairs
   */
  private[redis] def returnPairs[A](messages: Seq[A]) = {
    assert(messages.length % 2 == 0, "Odd number of items in response")
    messages.grouped(2).toSeq.flatMap {
      case Seq(a, b) => Some((a, b))
      case _ => None
    }
  }
}

object TransactionalClient {

  /**
   * Construct a client from a single host with transaction commands
   * @param host a String of host:port combination.
   */
  def apply(host: String): TransactionalClient =
    new TransactionalClient(com.twitter.finagle.Redis.client.newClient(host))

  /**
   * Construct a client from a service factory
   * @param raw ServiceFactory
   */
  def apply(raw: ServiceFactory[Command, Reply]): TransactionalClient =
    new TransactionalClient(raw)
}

/**
 * Client connected over a single connection to a
 * single redis instance, supporting transactions
 */
class TransactionalClient(factory: ServiceFactory[Command, Reply])
    extends BaseClient(factory)
    with NormalCommands {

  private[this] var _multi = false
  private[this] var _watch = false

  /**
   * Flushes all previously watched keys for a transaction
   */
  def unwatch(): Future[Unit] =
    doRequest(UnWatch) {
      case StatusReply(message) =>
        _watch = false
        Future.Unit
    }

  /**
   * Marks given keys to be watched for conditional execution of a transaction
   * @param keys to watch
   */
  def watches(keys: Seq[Buf]): Future[Unit] =
    doRequest(Watch(keys)) {
      case StatusReply(message) =>
        _watch = true
        Future.Unit
    }

  def multi(): Future[Unit] =
    doRequest(Multi) {
      case StatusReply(message) =>
        _multi = true
        Future.Unit
    }

  def exec(): Future[Seq[Reply]] =
    doRequest(Exec) {
      case MBulkReply(messages) =>
        _watch = false
        _multi = false
        Future.value(messages)
      case EmptyMBulkReply =>
        _watch = false
        _multi = false
        Future.Nil
      case NilMBulkReply =>
        _watch = false
        _multi = false
        Future.exception(new ServerError("One or more keys were modified before transaction"))
    }

  def discard(): Future[Unit] =
    doRequest(Discard) {
      case StatusReply(message) =>
        _multi = false
        _watch = false
        Future.Unit
    }

  def transaction[T](cmds: Seq[Command]): Future[Seq[Reply]] = {
    transaction {
      cmds.iterator
        .map(cmd => factory().flatMap(_(cmd)).unit)
        .reduce(_ before _)
    }
  }

  def transaction[T](f: => Future[_]): Future[Seq[Reply]] = {
    multi() before {
      f.unit before exec()
    } ensure {
      reset()
    }
  }

  private[redis] def transaction[T](f: NormalCommands => Future[_]): Future[Seq[Reply]] = {
    transaction(f(this))
  }

  private[redis] def reset(): Future[Unit] = {
    if (_multi) discard()
    else if (_watch) unwatch()
    else Future.Done
  }
}<|MERGE_RESOLUTION|>--- conflicted
+++ resolved
@@ -95,15 +95,6 @@
   /**
    * Helper function for passing a command to the service
    */
-<<<<<<< HEAD
-  // Review 2
-  private[redis] def doRequest[T](cmd: Command)(handler: PartialFunction[Reply, Future[T]]): Future[T] = {
-    factory.toService.apply(cmd).flatMap (handler orElse {
-      case ErrorReply(message)   => Future.exception(new ServerError(message))
-      case StatusReply("QUEUED") => Future.Done.asInstanceOf[Future[Nothing]]
-      case _                     => Future.exception(new IllegalStateException)
-    })}
-=======
   private[redis] def doRequest[T](
     cmd: Command
   )(handler: PartialFunction[Reply, Future[T]]
@@ -116,7 +107,6 @@
         case _ => Future.exception(new IllegalStateException)
       })
   }
->>>>>>> f6ce4529
 
   /**
    * Helper function to convert a Redis multi-bulk reply into a map of pairs
